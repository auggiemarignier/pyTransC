--- conflicted
+++ resolved
@@ -1,239 +1,157 @@
-# pytransc
-
-![Python3](https://img.shields.io/badge/python-3.x-brightgreen.svg)
-<a href="https://github.com/psf/black"><img alt="Code style: black" src="https://img.shields.io/badge/code%20style-black-000000.svg"></a>
-
-_Python library for implementing TransC MCMC sampling_
-
-
-This repository contains source code to implement three Trans-Conceptual MCMC sampling algorithms as described in the article 
-[Sambridge, Valentine and Hauser (2025)](https://agupubs.onlinelibrary.wiley.com/doi/10.1029/2024JB030470).
-
-
-## Installation
-
-```
-pip install git+https://github.com/inlab-geo/pytransc
-```
-## Documentation
-
-This package implements three separate (alternate) MCMC samplers across independent model states. They are
-
-`run_product_space_sampler()` - implements a fixed dimension MCMC sampler over the product space of the states, and extracts a TransC/TransD ensemble. 
-
-`run_state_jump_sampler()` - implements an RJ-MCMC style algorithm using pseudo-prior proposals and balance conditions,  and extracts a TransC/TransD ensemble. 
-
-`run_ensemble_resampler()` - implements a single parameter Metropolis sampler over the state indicator variable,  and extracts a TransC/TransD ensemble. Requires posterior ensembles in each state to be precomputed.
-
-Other utility functions include:
-
-`run_mcmc_per_state()` - performs MCMC sampling within each state. Can be used in conjunction with `run_ensemble_resampler()` or as the basis of build a pseudo prior PDF.
-
-`build_auto_pseudo_prior()` - fits a mixture model to posterior ensembles in each state to act as a pseudo-prior function.
-
-`get_transc_samples()` - creates posterior TransC/TransD ensemble from results of any sampler.
-
-See the original paper above for further details.
-
-Here is the docstring of the function `run_state_jump_sampler()`:
-
-<<<<<<< HEAD
-       """
-       Run MCMC sampler with direct jumps between states of different states.
-
-    		This function implements trans-conceptual MCMC using a Metropolis-Hastings
-    		algorithm that can propose jumps between states with different numbers of
-    		parameters. Between-state moves use the pseudo-prior as the proposal, while
-    		within-state moves use a user-defined proposal function.
-
-    	Parameters
-    	----------
-    	n_walkers : int
-      		 Number of random walkers used by the state jump sampler.
-    	n_steps : int
-     		 Number of MCMC steps required per walker.
-    	n_states : int
-       	 Number of independent states in the problem.
-   		n_dims : list of int
-        	 List of parameter dimensions for each state.
-    	start_positions : list of FloatArray
-        	 Starting parameter positions for each walker. Each array should contain
-        	 the initial parameter values for the corresponding starting state.
-    	start_states : list of int
-        	Starting state indices for each walker.
-    	log_posterior : MultiStateDensity
-      	  	Function to evaluate the log-posterior density at location x in state i.
-        	Must have signature log_posterior(x, state) -> float.
-    	log_pseudo_prior : SampleableMultiStateDensity
-        	Object with methods:
-        	- __call__(x, state) -> float: evaluate log pseudo-prior at x for state
-        	- draw_deviate(state) -> FloatArray: sample from pseudo-prior for state
-        Note: Must be normalized over respective state spaces.
-    	log_proposal : ProposableMultiStateDensity
-        	Object with methods:
-        	- propose(x_current, state) -> FloatArray: propose new x in state
-        	- __call__(x, state) -> float: log proposal probability (for MH ratio)
-    	prob_state : float, optional
-        	Probability of proposing a state change per MCMC step. Otherwise,
-        	a parameter change within the current state is proposed. Default is 0.1.
-    	seed : int, optional
-        	Random number seed for reproducible results. Default is 61254557.
-    	parallel : bool, optional
-        	Whether to use multiprocessing to parallelize over walkers. Default is False.
-    	n_processors : int, optional
-        	Number of processors to use if parallel=True. Default is 1.
-    	progress : bool, optional
-        	Whether to display progress information. Default is False.
-    	walker_pool : Any | None, optional
-        	User-provided pool for parallelizing walker execution. If provided, this takes
-        	precedence over the parallel and n_processors parameters for walker-level
-        	parallelism. The pool must implement a map() method compatible with the
-        	standard library's map() function. Default is None.
-
-    	Returns
-    	-------
-    	MultiWalkerStateJumpChain
-        	Chain results containing state sequences, model parameters, proposal
-        	acceptance rates, and diagnostics for all walkers.
-
-   	 	Notes
-    	-----
-    	The algorithm uses a Metropolis-Hastings sampler with two types of moves:
-
-    	1. **Between-state moves** (probability `prob_state`):
-       	- Propose a new state uniformly at random
-       	- Generate new parameters from the pseudo-prior of the proposed state
-       	- Accept/reject based on posterior and pseudo-prior ratios
-
-    	2. **Within-state moves** (probability `1 - prob_state`):
-       	- Use the user-defined proposal function to generate new parameters
-       	- Accept/reject using standard Metropolis-Hastings criterion
-
-    	The pseudo-prior must be normalized for the between-state acceptance
-    	criterion to satisfy detailed balance.
-    
-=======
-    """Run MCMC sampler over independent states using pre-computed ensembles.
-
-    This function performs trans-conceptual MCMC by resampling from pre-computed
-    posterior ensembles in each state. It calculates relative evidence of each state
-    by sampling over the ensemble members according to their posterior and pseudo-prior
-    densities.
-
-    Parameters
-    ----------
-    n_walkers : int
-        Number of random walkers used by the ensemble resampler.
-    n_steps : int
-        Number of Markov chain steps to perform per walker.
-    n_states : int
-        Number of independent states in the problem.
-    n_dims : list of int
-        List of parameter dimensions for each state.
-    log_posterior_ens : StateOrderedEnsemble
-        Log-posterior values of ensemble members in each state.
-        Format: list of arrays, where each array contains log-posterior values
-        for the ensemble members in that state.
-    log_pseudo_prior_ens : StateOrderedEnsemble
-        Log-pseudo-prior values of ensemble members in each state.
-        Format: list of arrays, where each array contains log-pseudo-prior values
-        for the ensemble members in that state.
-    seed : int, optional
-        Random number seed for reproducible results. Default is 61254557.
-    state_proposal_weights : list of list of float, optional
-        Weights for proposing transitions between states. Should be a matrix
-        where element [i][j] is the weight for proposing state j from state i.
-        Diagonal elements are ignored. If None, uniform weights are used.
-    progress : bool, optional
-        Whether to display progress information. Default is False.
-    walker_pool : Any | None, optional
-        User-provided pool for parallelizing walker execution. The pool must
-        implement a map() method compatible with the standard library's map()
-        function. Default is None.
-    state_pool : Any | None, optional
-        User-provided pool for parallelizing state-level operations such as
-        pseudo-prior evaluation across states. Currently reserved for future
-        enhancements. Default is None.
-    forward_pool : Any | None, optional
-        User-provided pool for parallelizing forward solver calls within
-        log_posterior evaluations. If provided, the pool will be made available
-        to log_posterior functions via get_forward_pool() from pytransc.utils.forward_context.
-        The pool must implement a map() method compatible with the standard library's 
-        map() function. Supports ProcessPoolExecutor, ThreadPoolExecutor, 
-        and schwimmbad pools. Default is None.
-
-    Returns
-    -------
-    MultiWalkerEnsembleResamplerChain
-        Chain results containing state sequences, ensemble member indices,
-        and diagnostics for all walkers.
-
-    Notes
-    -----
-    This method requires pre-computed posterior ensembles and their corresponding
-    log-density values. The ensembles can be generated using `run_mcmc_per_state()`
-    and the pseudo-prior values using automatic fitting routines.
-
-    The algorithm works by:
-    1. Selecting ensemble members within states based on posterior weights
-    2. Proposing transitions between states based on relative evidence
-    3. Accepting/rejecting proposals using Metropolis-Hastings criterion
-
-    Examples
-    --------
-    >>> results = run_ensemble_resampler(
-    ...     n_walkers=32,
-    ...     n_steps=1000,
-    ...     n_states=3,
-    ...     n_dims=[2, 3, 1],
-    ...     log_posterior_ens=posterior_ensembles,
-    ...     log_pseudo_prior_ens=pseudo_prior_ensembles
-    ... )
-
-    Using with forward pool for parallel forward solver calls:
-
-    >>> from concurrent.futures import ProcessPoolExecutor
-    >>> with ProcessPoolExecutor(max_workers=4) as forward_pool:
-    ...     results = run_ensemble_resampler(
-    ...         n_walkers=32,
-    ...         n_steps=1000,
-    ...         n_states=3,
-    ...         n_dims=[2, 3, 1],
-    ...         log_posterior_ens=posterior_ensembles,
-    ...         log_pseudo_prior_ens=pseudo_prior_ensembles,
-    ...         forward_pool=forward_pool
-    ...     )
->>>>>>> 07286350
-    """
-
-## Example
-
-Detailed examples of showing implementation of all three samplers can be found in
-
-<<<<<<< HEAD
-[`examples/Gaussians`](./examples/Gaussians/) - Sampling across unnormalised Multi-dimensional Gaussians with all three samplers. (Repeated from paper.)
-
-[`examples/AirborneEM`](./examples/AirborneEM) - Ensemble Sampler applied to Airborne EM data. (Repeated from paper.)
-
-[`examples/Regression`](./examples/Regression/) - Model choice of a simple polynomial regression problem with comparison to analytical Evidence calculations. Includes examples of how all three samplers, and their preprocessing, can be performed in parallel. 
-=======
-[`examples/Regression`](./examples/Regression/) - Sampling across 4 states in polynomial regression with all three samplers.
->>>>>>> 07286350
-
-
-[`examples/Tomography`](./examples/Tomography) - Ensemble Sampler applied to 2D borehole tomography to demonstrate three level parallelism.
-
-## Licensing
-`pytransc` is released as BSD-2-Clause licence.
-
-## Citations and Acknowledgments
-
-> *Sambridge, M., Valentine, A. & Hauser, J., 2025. Trans-Conceptual Sampling: Bayesian Inference With Competing Assumptions, JGR Solid Earth, Volume 130, Issue 8, 17 August 2025, e2024JB030470.*
-
-
-
-
-
-
-
-
+# pytransc
+
+![Python3](https://img.shields.io/badge/python-3.x-brightgreen.svg)
+<a href="https://github.com/psf/black"><img alt="Code style: black" src="https://img.shields.io/badge/code%20style-black-000000.svg"></a>
+
+_Python library for implementing TransC MCMC sampling_
+
+
+This repository contains source code to implement three Trans-Conceptual MCMC sampling algorithms as described in the article 
+[Sambridge, Valentine and Hauser (2025)](https://agupubs.onlinelibrary.wiley.com/doi/10.1029/2024JB030470).
+
+
+## Installation
+
+```
+pip install git+https://github.com/inlab-geo/pytransc
+```
+## Documentation
+
+This package of with a single class `TransC_Sampler` implementing three separate MCMC samplers across independent model states implemented as functions of the class
+
+`run_product_space_sampler()` - implements a fixed dimension MCMC sampler over the product space of the states, and extracts a TransC/TransD ensemble. 
+
+`run_state_jump_sampler()` - implements an RJ-MCMC style algorithm using pseudo-prior proposals and balance conditions. 
+
+`run_ensemble_resampler()` - implements a single parameter Metropolis sampler over the state indicator variable. Requires posterior ensembles in each state to be precomputed.
+
+Other utility functions include:
+
+`run_mcmc_per_state()` - performs MCMC sampling within each state.
+
+`build_auto_pseudo_prior()` - fits a mixture model to posterior ensembles in each state to act as a pseudo-prior function.
+
+`get_transc_samples()` - creates posterior TransC/TransD ensemble from results of any sample.
+
+Here is the docstring of the function `run_state_jump_sampler()`:
+
+    """Run MCMC sampler over independent states using pre-computed ensembles.
+
+    This function performs trans-conceptual MCMC by resampling from pre-computed
+    posterior ensembles in each state. It calculates relative evidence of each state
+    by sampling over the ensemble members according to their posterior and pseudo-prior
+    densities.
+
+    Parameters
+    ----------
+    n_walkers : int
+        Number of random walkers used by the ensemble resampler.
+    n_steps : int
+        Number of Markov chain steps to perform per walker.
+    n_states : int
+        Number of independent states in the problem.
+    n_dims : list of int
+        List of parameter dimensions for each state.
+    log_posterior_ens : StateOrderedEnsemble
+        Log-posterior values of ensemble members in each state.
+        Format: list of arrays, where each array contains log-posterior values
+        for the ensemble members in that state.
+    log_pseudo_prior_ens : StateOrderedEnsemble
+        Log-pseudo-prior values of ensemble members in each state.
+        Format: list of arrays, where each array contains log-pseudo-prior values
+        for the ensemble members in that state.
+    seed : int, optional
+        Random number seed for reproducible results. Default is 61254557.
+    state_proposal_weights : list of list of float, optional
+        Weights for proposing transitions between states. Should be a matrix
+        where element [i][j] is the weight for proposing state j from state i.
+        Diagonal elements are ignored. If None, uniform weights are used.
+    progress : bool, optional
+        Whether to display progress information. Default is False.
+    walker_pool : Any | None, optional
+        User-provided pool for parallelizing walker execution. The pool must
+        implement a map() method compatible with the standard library's map()
+        function. Default is None.
+    state_pool : Any | None, optional
+        User-provided pool for parallelizing state-level operations such as
+        pseudo-prior evaluation across states. Currently reserved for future
+        enhancements. Default is None.
+    forward_pool : Any | None, optional
+        User-provided pool for parallelizing forward solver calls within
+        log_posterior evaluations. If provided, the pool will be made available
+        to log_posterior functions via get_forward_pool() from pytransc.utils.forward_context.
+        The pool must implement a map() method compatible with the standard library's 
+        map() function. Supports ProcessPoolExecutor, ThreadPoolExecutor, 
+        and schwimmbad pools. Default is None.
+
+    Returns
+    -------
+    MultiWalkerEnsembleResamplerChain
+        Chain results containing state sequences, ensemble member indices,
+        and diagnostics for all walkers.
+
+    Notes
+    -----
+    This method requires pre-computed posterior ensembles and their corresponding
+    log-density values. The ensembles can be generated using `run_mcmc_per_state()`
+    and the pseudo-prior values using automatic fitting routines.
+
+    The algorithm works by:
+    1. Selecting ensemble members within states based on posterior weights
+    2. Proposing transitions between states based on relative evidence
+    3. Accepting/rejecting proposals using Metropolis-Hastings criterion
+
+    Examples
+    --------
+    >>> results = run_ensemble_resampler(
+    ...     n_walkers=32,
+    ...     n_steps=1000,
+    ...     n_states=3,
+    ...     n_dims=[2, 3, 1],
+    ...     log_posterior_ens=posterior_ensembles,
+    ...     log_pseudo_prior_ens=pseudo_prior_ensembles
+    ... )
+
+    Using with forward pool for parallel forward solver calls:
+
+    >>> from concurrent.futures import ProcessPoolExecutor
+    >>> with ProcessPoolExecutor(max_workers=4) as forward_pool:
+    ...     results = run_ensemble_resampler(
+    ...         n_walkers=32,
+    ...         n_steps=1000,
+    ...         n_states=3,
+    ...         n_dims=[2, 3, 1],
+    ...         log_posterior_ens=posterior_ensembles,
+    ...         log_pseudo_prior_ens=pseudo_prior_ensembles,
+    ...         forward_pool=forward_pool
+    ...     )
+    """
+
+## Example
+
+```python
+import numpy as np
+from pytransc.samplers import run_state_jump_sampler
+```
+Detailed examples of showing implementation of all three samplers can be found in
+
+[`examples/Regression`](./examples/Regression/) - Sampling across 4 states in polynomial regression with all three samplers.
+
+[`examples/AirborneEM`](./examples/AirborneEM) - Ensemble Sampler applied to Airborne EM data.
+
+[`examples/Tomography`](./examples/Tomography) - Ensemble Sampler applied to 2D borehole tomography to demonstrate three level parallelism.
+
+## Licensing
+`pytransc` is released as BSD-2-Clause licence.
+
+## Citations and Acknowledgments
+
+> *Sambridge, M., Valentine, A. & Hauser, J., 2025. Trans-Conceptual Sampling: Bayesian Inference With Competing Assumptions, JGR Solid Earth, Volume 130, Issue 8, 17 August 2025, e2024JB030470.*
+
+
+
+
+
+
+
+